/**
 * @fileoverview Unit tests for Azure OpenAI v1 Responses API client.
 *
 * This test suite validates the Azure Responses API client implementation,
 * including configuration validation, request parameter validation, error handling,
 * and response processing. All tests follow strict TypeScript patterns and
 * comprehensive error handling requirements.
 *
 * @author Claude-to-Azure Proxy Team
 * @version 2.0.0
 * @since 1.0.0
 */

import { describe, it, expect, beforeEach, vi } from 'vitest';
import { AzureResponsesClient } from '../../src/clients/azure-responses-client';
import type {
  AzureOpenAIConfig,
  ResponsesCreateParams,
  ResponsesStreamChunk,
} from '../../src/types/index';

describe('AzureResponsesClient', () => {
  let validConfig: AzureOpenAIConfig;

  beforeEach(() => {
    validConfig = {
      baseURL: 'https://test-resource.openai.azure.com/openai/v1/',
      apiKey: 'test-api-key-32-characters-long',
      apiVersion: 'preview', // Optional for preview features
      deployment: 'gpt-5-codex',
      timeout: 30000,
      maxRetries: 3,
    };
  });

  describe('constructor', () => {
    it('should create client with valid configuration', () => {
      expect(() => new AzureResponsesClient(validConfig)).not.toThrow();
    });

    it('should throw error for invalid baseURL', () => {
      const invalidConfig = { ...validConfig, baseURL: '' };
      expect(() => new AzureResponsesClient(invalidConfig)).toThrow(
        'Invalid baseURL: must be a non-empty string'
      );
    });

    it('should throw error for non-HTTPS baseURL', () => {
      const invalidConfig = { ...validConfig, baseURL: 'http://test.com' };
      expect(() => new AzureResponsesClient(invalidConfig)).toThrow(
        'Invalid baseURL: must use HTTPS protocol'
      );
    });

    it('should throw error for invalid apiKey', () => {
      const invalidConfig = { ...validConfig, apiKey: '' };
      expect(() => new AzureResponsesClient(invalidConfig)).toThrow(
        'Invalid apiKey: must be a non-empty string'
      );
    });

    it('should create client without apiVersion validation (using latest stable API)', () => {
      const configWithEmptyApiVersion = { ...validConfig, apiVersion: '' };
      expect(
        () => new AzureResponsesClient(configWithEmptyApiVersion)
      ).not.toThrow();
    });

    it('should create client without apiVersion (GA v1 API)', () => {
      const configWithoutApiVersion = { ...validConfig };
      delete configWithoutApiVersion.apiVersion;
      expect(
        () => new AzureResponsesClient(configWithoutApiVersion)
      ).not.toThrow();
    });

    it('should throw error for invalid deployment', () => {
      const invalidConfig = { ...validConfig, deployment: '' };
      expect(() => new AzureResponsesClient(invalidConfig)).toThrow(
        'Invalid deployment: must be a non-empty string'
      );
    });

    it('should throw error for invalid timeout', () => {
      const invalidConfig = { ...validConfig, timeout: 0 };
      expect(() => new AzureResponsesClient(invalidConfig)).toThrow(
        'Invalid timeout: must be a positive number'
      );
    });

    it('should throw error for invalid maxRetries', () => {
      const invalidConfig = { ...validConfig, maxRetries: -1 };
      expect(() => new AzureResponsesClient(invalidConfig)).toThrow(
        'Invalid maxRetries: must be a non-negative number'
      );
    });
  });

  describe('request parameter validation', () => {
    let client: AzureResponsesClient;
    let validParams: ResponsesCreateParams;

    beforeEach(() => {
      client = new AzureResponsesClient(validConfig);
      validParams = {
        model: 'gpt-5-codex',
        input: [{ role: 'user', content: 'Hello, world!' }],
        max_output_tokens: 1000,
        reasoning: { effort: 'medium' },
        temperature: 0.7,
        top_p: 0.9,
      };
    });

    it('should validate model parameter', async () => {
      const invalidParams = { ...validParams, model: '' };
      await expect(client.createResponse(invalidParams)).rejects.toThrow(
        'Invalid model: must be a non-empty string'
      );
    });

    it('should validate input parameter - missing input', async () => {
      const invalidParams = {
        ...validParams,
        input: undefined as unknown as string,
      };
      await expect(client.createResponse(invalidParams)).rejects.toThrow(
        'Invalid input: must be a string or array of messages'
      );
    });

    it('should validate input parameter - empty string', async () => {
      const invalidParams = { ...validParams, input: '' };
      await expect(client.createResponse(invalidParams)).rejects.toThrow(
        'Invalid input: string input cannot be empty'
      );
    });

    it('should validate input parameter - empty array', async () => {
      const invalidParams = { ...validParams, input: [] };
      await expect(client.createResponse(invalidParams)).rejects.toThrow(
        'Invalid input: message array cannot be empty'
      );
    });

    it('should validate message role', async () => {
      const invalidParams = {
        ...validParams,
        input: [{ role: 'invalid' as 'user', content: 'Hello' }],
      };
      await expect(client.createResponse(invalidParams)).rejects.toThrow(
        'Invalid message role at index 0: must be user, assistant, or system'
      );
    });

    it('should validate message content', async () => {
      const invalidParams = {
        ...validParams,
        input: [{ role: 'user', content: '' }],
      };
      await expect(client.createResponse(invalidParams)).rejects.toThrow(
        'Invalid message content at index 0: must be a non-empty string'
      );
    });

    it('should validate max_output_tokens', async () => {
      const invalidParams = { ...validParams, max_output_tokens: 0 };
      await expect(client.createResponse(invalidParams)).rejects.toThrow(
        'Invalid max_output_tokens: must be a positive number'
      );
    });

    it('should validate temperature range', async () => {
      const invalidParams = { ...validParams, temperature: 3.0 };
      await expect(client.createResponse(invalidParams)).rejects.toThrow(
        'Invalid temperature: must be a number between 0 and 2'
      );
    });

    it('should validate top_p range', async () => {
      const invalidParams = { ...validParams, top_p: 1.5 };
      await expect(client.createResponse(invalidParams)).rejects.toThrow(
        'Invalid top_p: must be a number between 0 and 1'
      );
    });

    it('should validate reasoning effort', async () => {
      const invalidParams = {
        ...validParams,
        reasoning: { effort: 'invalid' as 'medium' },
      };
      await expect(client.createResponse(invalidParams)).rejects.toThrow(
        'Invalid reasoning effort: must be minimal, low, medium, or high'
      );
    });
  });

  describe('abort handling', () => {
    let client: AzureResponsesClient;
    let validParams: ResponsesCreateParams;

    beforeEach(() => {
      client = new AzureResponsesClient(validConfig);
      validParams = {
        model: 'gpt-5-codex',
        input: [{ role: 'user', content: 'Abort test' }],
        max_output_tokens: 256,
      };
    });

    it('should not execute request when signal already aborted', async () => {
      const controller = new AbortController();
      controller.abort();

      const createSpy = vi.spyOn(
<<<<<<< HEAD
        (client as unknown as {
          client: { responses: { create: typeof client['client']['responses']['create'] } };
        }).client.responses,
=======
        (
          client as unknown as {
            client: {
              responses: {
                create: (typeof client)['client']['responses']['create'];
              };
            };
          }
        ).client.responses,
>>>>>>> 004fcb5c
        'create'
      );

      await expect(
        client.createResponse(validParams, controller.signal)
      ).rejects.toMatchObject({ name: 'AbortError' });

      expect(createSpy).not.toHaveBeenCalled();

      const stats = client.getResourceStats();
      expect(stats.activeConnections).toBe(0);
      expect(stats.activeStreams).toBe(0);
    });

    it('should not start streaming when signal already aborted', async () => {
      const controller = new AbortController();
      controller.abort();

      const streamSpy = vi.spyOn(
<<<<<<< HEAD
        (client as unknown as {
          client: {
            responses: {
              stream: typeof client['client']['responses']['stream'];
            };
          };
        }).client.responses,
=======
        (
          client as unknown as {
            client: {
              responses: {
                stream: (typeof client)['client']['responses']['stream'];
              };
            };
          }
        ).client.responses,
>>>>>>> 004fcb5c
        'stream'
      );

      const stream = client.createResponseStream(
        { ...validParams, stream: true },
        controller.signal
      );

      await expect(async () => {
        for await (const _ of stream) {
          // no-op
        }
      }).rejects.toMatchObject({ name: 'AbortError' });

      expect(streamSpy).not.toHaveBeenCalled();

      const stats = client.getResourceStats();
      expect(stats.activeConnections).toBe(0);
      expect(stats.activeStreams).toBe(0);

      streamSpy.mockRestore();
    });
  });

  describe('getConfig', () => {
    it('should return sanitized configuration with apiVersion', () => {
      const client = new AzureResponsesClient(validConfig);
      const sanitizedConfig = client.getConfig();

      expect(sanitizedConfig).toEqual({
        baseURL: validConfig.baseURL,
        apiKey: '[REDACTED]',
        deployment: validConfig.deployment,
        timeout: validConfig.timeout,
        maxRetries: validConfig.maxRetries,
      });
    });

    it('should return sanitized configuration without apiVersion for GA v1 API', () => {
      const configWithoutApiVersion = { ...validConfig };
      delete configWithoutApiVersion.apiVersion;
      const client = new AzureResponsesClient(configWithoutApiVersion);
      const sanitizedConfig = client.getConfig();

      expect(sanitizedConfig).toEqual({
        baseURL: configWithoutApiVersion.baseURL,
        apiKey: '[REDACTED]',
        deployment: configWithoutApiVersion.deployment,
        timeout: configWithoutApiVersion.timeout,
        maxRetries: configWithoutApiVersion.maxRetries,
      });
      expect(sanitizedConfig.apiVersion).toBeUndefined();
    });

    it('should not expose actual API key', () => {
      const client = new AzureResponsesClient(validConfig);
      const sanitizedConfig = client.getConfig();

      expect(sanitizedConfig.apiKey).toBe('[REDACTED]');
      expect(sanitizedConfig.apiKey).not.toBe(validConfig.apiKey);
    });
  });

  describe('error handling', () => {
    let client: AzureResponsesClient;

    beforeEach(() => {
      client = new AzureResponsesClient(validConfig);
    });

    it('should stream response chunks from Azure Responses API', async () => {
      const params: ResponsesCreateParams = {
        model: 'gpt-5-codex',
        input: [{ role: 'user', content: 'Hello' }],
        stream: true,
      };

      const chunks: ResponsesStreamChunk[] = [];

      for await (const chunk of client.createResponseStream(params)) {
        chunks.push(chunk);
      }

      expect(chunks.length).toBeGreaterThanOrEqual(2);

      const firstChunk = chunks[0];
      expect(firstChunk.object).toBe('response.chunk');
      expect(firstChunk.model).toBe(validConfig.deployment);
      expect(firstChunk.output.length).toBeGreaterThan(0);
      expect(firstChunk.output[0]?.type).toBe('text');
      expect(typeof firstChunk.id).toBe('string');

      if (chunks.length === 0) {
        throw new Error('No chunks returned from streaming call');
      }

      const finalChunk = chunks.reduce<ResponsesStreamChunk>(
        (_, chunk) => chunk
      );

      expect(finalChunk.usage).toBeDefined();
      expect(finalChunk.usage?.total_tokens).toBeGreaterThan(0);
      expect(finalChunk.output.length).toBeGreaterThan(0);
    });
  });

  describe('type safety', () => {
    it('should enforce readonly configuration', () => {
      const client = new AzureResponsesClient(validConfig);
      const config = client.getConfig();

      // TypeScript should prevent modification of readonly properties
      // This test ensures the types are correctly defined
      expect(typeof config.baseURL).toBe('string');
      if (config.apiVersion !== undefined) {
        expect(typeof config.apiVersion).toBe('string');
      }
      expect(typeof config.deployment).toBe('string');
      expect(typeof config.timeout).toBe('number');
      expect(typeof config.maxRetries).toBe('number');
    });

    it('should enforce correct parameter types', () => {
      // Valid parameters should be accepted
      const validParams: ResponsesCreateParams = {
        model: 'gpt-5-codex',
        input: 'Hello, world!',
        max_output_tokens: 1000,
        reasoning: { effort: 'medium' },
        temperature: 0.7,
        top_p: 0.9,
        stream: false,
      };

      // This should not throw a TypeScript error
      expect(typeof validParams.model).toBe('string');
      expect(
        Array.isArray(validParams.input) ||
          typeof validParams.input === 'string'
      ).toBe(true);
    });
  });
});<|MERGE_RESOLUTION|>--- conflicted
+++ resolved
@@ -213,11 +213,6 @@
       controller.abort();
 
       const createSpy = vi.spyOn(
-<<<<<<< HEAD
-        (client as unknown as {
-          client: { responses: { create: typeof client['client']['responses']['create'] } };
-        }).client.responses,
-=======
         (
           client as unknown as {
             client: {
@@ -227,7 +222,6 @@
             };
           }
         ).client.responses,
->>>>>>> 004fcb5c
         'create'
       );
 
@@ -247,15 +241,6 @@
       controller.abort();
 
       const streamSpy = vi.spyOn(
-<<<<<<< HEAD
-        (client as unknown as {
-          client: {
-            responses: {
-              stream: typeof client['client']['responses']['stream'];
-            };
-          };
-        }).client.responses,
-=======
         (
           client as unknown as {
             client: {
@@ -265,7 +250,6 @@
             };
           }
         ).client.responses,
->>>>>>> 004fcb5c
         'stream'
       );
 

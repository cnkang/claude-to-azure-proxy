/**
 * @fileoverview AWS Bedrock Converse API client implementation.
 *
 * This client mirrors the behaviour of {@link AzureResponsesClient} and reuses
 * the shared Responses API validation helpers to guarantee consistent request
 * and response handling across cloud providers.
 */

import axios, {
  type AxiosInstance,
  type AxiosResponse,
  type AxiosError,
  type InternalAxiosRequestConfig,
} from 'axios';
import { v4 as uuidv4 } from 'uuid';
import { performance } from 'node:perf_hooks';
import { Agent as HttpAgent } from 'node:http';
import { Agent as HttpsAgent } from 'node:https';

import type {
  AWSBedrockConfig,
  ResponsesCreateParams,
  ResponsesResponse,
  ResponsesStreamChunk,
  ResponseOutput,
  ResponseUsage,
  BedrockConverseRequest,
  BedrockMessage,
  BedrockSystemMessage,
  BedrockToolConfig,
  BedrockToolUse,
  BedrockUsage,
  BedrockContentBlock,
  BedrockConverseResponse,
  BedrockStreamChunk,
  BedrockStream,
} from '../types/index';
import {
  ValidationError,
  AzureOpenAIError,
  ErrorFactory,
} from '../errors/index';
import { logger } from '../middleware/logging';
import {
  assertValidResponsesResponse,
  assertValidResponsesStreamChunk,
  validateResponsesCreateParams,
} from '../utils/responses-validator';
import {
  createHTTPConnectionResource,
  createStreamResource,
  type HTTPConnectionResource,
  type StreamResource,
} from '../runtime/resource-manager';
import { memoryManager } from '../utils/memory-manager';
import {
  createAbortError,
  isAbortError,
  throwIfAborted,
  registerAbortListener,
} from '../utils/abort-utils';

/**
 * AWS Bedrock Converse API client with validation shared with the Azure client.
 * Enhanced for Node.js 24 with improved streaming response handling, automatic
 * resource cleanup, and optimized error handling.
 */
export class AWSBedrockClient implements AsyncDisposable {
  private readonly client: AxiosInstance;
  private readonly config: AWSBedrockConfig;
  private readonly activeConnections = new Set<HTTPConnectionResource>();
  private readonly activeStreams = new Set<StreamResource>();
  private _disposed = false;

  private static readonly ignoredStreamEvents = new Set<string>([
    'messageStart',
    'contentBlockStart',
    'contentBlockStop',
  ]);

  constructor(config: AWSBedrockConfig) {
    this.validateConfig(config);
    this.config = Object.freeze({ ...config });

    this.client = axios.create({
      baseURL: config.baseURL,
      timeout: config.timeout,
      headers: {
        'Content-Type': 'application/json',
        Authorization: `Bearer ${config.apiKey}`,
        'User-Agent': 'claude-to-azure-proxy/2.0.0 (Node.js 24)',
        'X-Amzn-Bedrock-Accept': 'application/json',
        'X-Amzn-Bedrock-Region': config.region,
        Connection: 'keep-alive',
        'Keep-Alive': 'timeout=30, max=100',
      },
      // Enhanced HTTP agent configuration for Node.js 24
      httpAgent: this.createOptimizedHttpAgent(),
      httpsAgent: this.createOptimizedHttpsAgent(),
    });

    this.setupRetryInterceptor();

    // Track memory usage for this client instance
    memoryManager.startMonitoring();
  }

  /**
   * Creates a non-streaming response using the Converse API with enhanced resource management.
   */
  public async createResponse(
    params: ResponsesCreateParams,
    signal?: AbortSignal
  ): Promise<ResponsesResponse> {
    this.ensureNotDisposed();
    validateResponsesCreateParams(params);

    // Check for abort before creating resources
    throwIfAborted(signal);

    let aborted = false;
    const removeAbortListener = registerAbortListener(signal, () => {
      aborted = true;
    });

    if (signal?.aborted) {
      removeAbortListener();
      throw createAbortError(signal.reason);
    }

    // Create connection resource for tracking
    const connectionResource = createHTTPConnectionResource(
      undefined,
      undefined,
      undefined
    );
    this.activeConnections.add(connectionResource);

    // Check for abort again after resource creation to catch aborts during setup
    throwIfAborted(signal);

    try {
      const modelId = this.getBedrockModelId(params.model);
      const request = this.buildBedrockRequest(params);

      // Make the API call with enhanced monitoring
      const startTime = performance.now();
      const response: AxiosResponse<BedrockConverseResponse> =
        await this.client.post(`/model/${modelId}/converse`, request, {
          signal,
        });
      const duration = performance.now() - startTime;

      // Log performance metrics
      const { inputTokens, outputTokens } = response.data.usage;

      logger.debug('AWS Bedrock API call completed', '', {
        duration: Math.round(duration),
        model: params.model,
        modelId,
        inputTokens,
        outputTokens,
      });

      const normalized = this.transformBedrockResponse(
        response.data,
        params.model
      );

      return assertValidResponsesResponse(normalized);
    } catch (error) {
      if (isAbortError(error)) {
        aborted = true;
        throw error;
      }
      throw this.handleApiError(error, 'createResponse');
    } finally {
      removeAbortListener();
      this.activeConnections.delete(connectionResource);
      if (aborted && !connectionResource.disposed) {
        try {
          await connectionResource[Symbol.asyncDispose]();
        } catch (disposeError) {
          logger.warn('Failed to dispose aborted Bedrock connection', '', {
            error:
              disposeError instanceof Error
                ? disposeError.message
                : 'Unknown error',
          });
        }
      }
    }
  }

  /**
   * Creates a streaming response using the Converse API with optimized streaming handling.
   */
  public async *createResponseStream(
    params: ResponsesCreateParams,
    signal?: AbortSignal
  ): AsyncIterable<ResponsesStreamChunk> {
    this.ensureNotDisposed();
    validateResponsesCreateParams(params);
    throwIfAborted(signal);

    const correlationId = uuidv4();

    // Create stream resource for tracking and automatic cleanup
    // Note: We'll create the resource after we have the actual stream
    let streamResource: StreamResource | undefined;
    let aborted = false;
    let removeAbortListener: (() => void) | undefined;

    try {
      const modelId = this.getBedrockModelId(params.model);
      const request = this.buildBedrockRequest(params);

      const response = await this.client.post<BedrockStream>(
        `/model/${modelId}/converse-stream`,
        request,
        {
          responseType: 'stream',
          headers: {
            Accept: 'application/vnd.amazon.eventstream',
          },
          signal,
        }
      );

      // Create stream resource now that we have the actual stream
      streamResource = createStreamResource(
        response.data,
        `AWS Bedrock streaming response for model ${params.model}`
      );
      this.activeStreams.add(streamResource);

      removeAbortListener = registerAbortListener(signal, () => {
        aborted = true;
        if (typeof response.data.destroy === 'function') {
          response.data.destroy(createAbortError(signal?.reason));
        }
      });

      let responseId = correlationId;
      let createdAt = Math.floor(Date.now() / 1000);
<<<<<<< HEAD
      const {model} = params;
=======
      const { model } = params;
>>>>>>> 004fcb5c
      let chunkCount = 0;
      const startTime = performance.now();

      for await (const event of this.parseEventStream(
        response.data,
        correlationId
      )) {
        throwIfAborted(signal);
        // Check memory pressure periodically during streaming
        if (chunkCount % 10 === 0) {
          const memoryMetrics = memoryManager.getMemoryMetrics();
          if (memoryMetrics.pressure.level === 'critical') {
            logger.warn(
              'Critical memory pressure during Bedrock streaming',
              correlationId,
              {
                heapUsage: memoryMetrics.heap.percentage,
                chunkCount,
              }
            );
          }
        }

        if (event.messageStart) {
          responseId = correlationId;
          createdAt = Math.floor(Date.now() / 1000);
          continue;
        }

        if (event.contentBlockStart?.start.toolUse !== undefined) {
          const chunk = this.createToolUseChunk(
            event.contentBlockStart.start.toolUse,
            responseId,
            createdAt,
            model
          );
          chunkCount++;
          yield assertValidResponsesStreamChunk(chunk);
          continue;
        }

        if (event.contentBlockDelta?.delta.text !== undefined) {
          const chunk = this.createTextDeltaChunk(
            event.contentBlockDelta.delta.text,
            responseId,
            createdAt,
            model
          );
          chunkCount++;
          yield assertValidResponsesStreamChunk(chunk);
          continue;
        }

        if (event.metadata?.usage !== undefined) {
          const chunk = this.createUsageChunk(
            event.metadata.usage,
            responseId,
            createdAt,
            model
          );
          chunkCount++;
          yield assertValidResponsesStreamChunk(chunk);
          continue;
        }

        if (event.messageStop !== undefined) {
          const chunk = this.createCompletionChunk(
            responseId,
            createdAt,
            model,
            event.metadata?.usage,
            event.messageStop.stopReason
          );
          chunkCount++;

          // Log streaming completion metrics
          const duration = performance.now() - startTime;
          logger.debug('AWS Bedrock streaming completed', correlationId, {
            duration: Math.round(duration),
            chunkCount,
            model: params.model,
            modelId,
            responseId,
          });

          yield assertValidResponsesStreamChunk(chunk);
          continue;
        }

        if (event.message !== undefined) {
          const outputs = this.transformContentBlocks(event.message.content);
          if (outputs.length > 0) {
            const chunk: ResponsesStreamChunk = {
              id: responseId,
              object: 'response.chunk',
              created: createdAt,
              model,
              output: outputs,
            };
            chunkCount++;
<<<<<<< HEAD
              yield assertValidResponsesStreamChunk(chunk);
=======
            yield assertValidResponsesStreamChunk(chunk);
>>>>>>> 004fcb5c
          }
          continue;
        }

        logger.debug('Unhandled AWS Bedrock stream event', correlationId, {
          keys: Object.keys(event),
        });
      }
    } catch (error) {
      if (isAbortError(error)) {
        aborted = true;
        throw error;
      }
      throw this.handleApiError(error, 'createResponseStream');
    } finally {
      if (removeAbortListener) {
        removeAbortListener();
      }
      if (streamResource) {
        this.activeStreams.delete(streamResource);
        if (aborted && !streamResource.disposed) {
          try {
            await streamResource[Symbol.asyncDispose]();
          } catch (disposeError) {
<<<<<<< HEAD
            logger.warn('Failed to dispose aborted Bedrock stream resource', '', {
              error:
                disposeError instanceof Error
                  ? disposeError.message
                  : 'Unknown error',
            });
=======
            logger.warn(
              'Failed to dispose aborted Bedrock stream resource',
              '',
              {
                error:
                  disposeError instanceof Error
                    ? disposeError.message
                    : 'Unknown error',
              }
            );
>>>>>>> 004fcb5c
          }
        }
      }
    }
  }

  /**
   * Creates an optimized HTTP agent for Node.js 24.
   *
   * @private
   * @returns Optimized HTTP agent
   */
  private createOptimizedHttpAgent(): HttpAgent | undefined {
    try {
      return new HttpAgent({
        keepAlive: true,
        keepAliveMsecs: 30000,
        maxSockets: 50,
        maxFreeSockets: 10,
        timeout: this.config.timeout,
        scheduling: 'fifo',
      });
    } catch (error) {
      logger.warn('Failed to create optimized HTTP agent', '', {
        error: error instanceof Error ? error.message : 'Unknown error',
      });
      return undefined;
    }
  }

  /**
   * Creates an optimized HTTPS agent for Node.js 24.
   *
   * @private
   * @returns Optimized HTTPS agent
   */
  private createOptimizedHttpsAgent(): HttpsAgent | undefined {
    try {
      return new HttpsAgent({
        keepAlive: true,
        keepAliveMsecs: 30000,
        maxSockets: 50,
        maxFreeSockets: 10,
        timeout: this.config.timeout,
        scheduling: 'fifo',
      });
    } catch (error) {
      logger.warn('Failed to create optimized HTTPS agent', '', {
        error: error instanceof Error ? error.message : 'Unknown error',
      });
      return undefined;
    }
  }

  /**
   * Ensures the client has not been disposed.
   *
   * @private
   * @throws {Error} When client has been disposed
   */
  private ensureNotDisposed(): void {
    if (this._disposed) {
      throw new Error('AWSBedrockClient has been disposed and cannot be used');
    }
  }

  /**
   * Disposes the client and cleans up all resources.
   * Implements Node.js 24 explicit resource management.
   *
   * @public
   */
  async [Symbol.asyncDispose](): Promise<void> {
    if (this._disposed) {
      return;
    }

    logger.debug('Disposing AWS Bedrock client', '', {
      activeConnections: this.activeConnections.size,
      activeStreams: this.activeStreams.size,
    });

    // Clean up active connections
    const connectionCleanup = Array.from(this.activeConnections).map(
      async (connection) => {
        try {
          await connection[Symbol.asyncDispose]();
        } catch (error) {
          logger.warn('Failed to dispose Bedrock connection resource', '', {
            resourceId: connection.resourceInfo.id,
            error: error instanceof Error ? error.message : 'Unknown error',
          });
        }
      }
    );

    // Clean up active streams
    const streamCleanup = Array.from(this.activeStreams).map(async (stream) => {
      try {
        await stream[Symbol.asyncDispose]();
      } catch (error) {
        logger.warn('Failed to dispose Bedrock stream resource', '', {
          resourceId: stream.resourceInfo.id,
          error: error instanceof Error ? error.message : 'Unknown error',
        });
      }
    });

    // Wait for all cleanup operations with timeout
    await Promise.race([
      Promise.all([...connectionCleanup, ...streamCleanup]),
      new Promise<void>((resolve) => {
        setTimeout(resolve, 5000); // 5 second timeout
      }),
    ]);

    this.activeConnections.clear();
    this.activeStreams.clear();
    this._disposed = true;

    logger.debug('AWS Bedrock client disposed', '', {});
  }

  /**
   * Gets current resource statistics for monitoring.
   *
   * @public
   * @returns Resource usage statistics
   */
  public getResourceStats(): {
    readonly activeConnections: number;
    readonly activeStreams: number;
    readonly disposed: boolean;
    readonly memoryMetrics: ReturnType<typeof memoryManager.getMemoryMetrics>;
  } {
    return {
      activeConnections: this.activeConnections.size,
      activeStreams: this.activeStreams.size,
      disposed: this._disposed,
      memoryMetrics: memoryManager.getMemoryMetrics(),
    };
  }

  private buildBedrockRequest(
    params: ResponsesCreateParams
  ): BedrockConverseRequest {
    const messages: BedrockMessage[] = [];
    const systemMessages: BedrockSystemMessage[] = [];

    if (typeof params.input === 'string') {
      messages.push({
        role: 'user',
        content: [{ text: params.input }],
      });
    } else {
      for (const message of params.input) {
        if (message.role === 'system') {
          systemMessages.push({ text: message.content });
        } else {
          messages.push({
            role: message.role === 'assistant' ? 'assistant' : 'user',
            content: [{ text: message.content }],
          });
        }
      }
    }

    const inferenceConfig =
      params.max_output_tokens !== undefined ||
      params.temperature !== undefined ||
      params.top_p !== undefined ||
      params.stop !== undefined
        ? ({
            ...(params.max_output_tokens !== undefined && {
              maxTokens: params.max_output_tokens,
            }),
            ...(params.temperature !== undefined && {
              temperature: params.temperature,
            }),
            ...(params.top_p !== undefined && { topP: params.top_p }),
            ...(params.stop !== undefined && { stopSequences: params.stop }),
          } as const)
        : undefined;

    const toolConfig = this.buildToolConfig(params);

    return {
      messages,
      ...(systemMessages.length > 0 && {
        system: systemMessages as readonly BedrockSystemMessage[],
      }),
      ...(inferenceConfig !== undefined && { inferenceConfig }),
      ...(toolConfig !== undefined && { toolConfig }),
    };
  }

  private buildToolConfig(
    params: ResponsesCreateParams
  ): BedrockToolConfig | undefined {
    if (params.tools === undefined && params.tool_choice === undefined) {
      return undefined;
    }

    const tools = params.tools?.map((tool) => ({
      toolSpec: {
        name: tool.function.name,
        description: tool.function.description,
        inputSchema: {
          json: tool.function.parameters,
        },
      },
    }));

    const toolChoice =
      params.tool_choice === undefined
        ? undefined
        : params.tool_choice === 'auto'
          ? ({ auto: {} } as const)
          : params.tool_choice === 'none'
            ? ({ any: {} } as const)
            : ({
                tool: { name: params.tool_choice.function.name },
              } as const);

    return {
      ...(tools !== undefined && {
        tools,
      }),
      ...(toolChoice !== undefined && { toolChoice }),
    };
  }

  private transformBedrockResponse(
    response: BedrockConverseResponse,
    requestedModel: string
  ): ResponsesResponse {
    const outputs = this.transformContentBlocks(
      response.output.message.content
    );
    const usage = this.normalizeUsage(response.usage);

    const normalized: ResponsesResponse = {
      id: response.responseId,
      object: 'response',
      created: Math.floor(Date.now() / 1000),
      model: requestedModel,
      output: outputs,
      usage,
    };

    return normalized;
  }

  private transformContentBlocks(
    blocks: readonly BedrockContentBlock[]
  ): ResponseOutput[] {
    const outputs: ResponseOutput[] = [];

    for (const block of blocks) {
      if (block.text !== undefined) {
        outputs.push({
          type: 'text',
          text: block.text,
        });
        continue;
      }

      if (block.toolUse !== undefined) {
        outputs.push(this.createToolOutput(block.toolUse));
        continue;
      }

      if (block.toolResult !== undefined) {
        const resultContent = this.serializeToolBlocks(
          block.toolResult.content
        );
        outputs.push({
          type: 'tool_result',
          tool_result: {
            tool_call_id: block.toolResult.toolUseId,
            content: resultContent,
            is_error: block.toolResult.status === 'error',
          },
        });
      }
    }

    return outputs;
  }

  private createToolOutput(tool: BedrockToolUse): ResponseOutput {
    return {
      type: 'tool_call',
      tool_call: {
        id: tool.toolUseId,
        type: 'function',
        function: {
          name: tool.name,
          arguments: JSON.stringify(tool.input),
        },
      },
    };
  }

  private createTextDeltaChunk(
    text: string,
    responseId: string,
    createdAt: number,
    model: string
  ): ResponsesStreamChunk {
    return {
      id: responseId,
      object: 'response.chunk',
      created: createdAt,
      model,
      output: [
        {
          type: 'text',
          text,
        },
      ],
    };
  }

  private createToolUseChunk(
    toolUse: BedrockToolUse,
    responseId: string,
    createdAt: number,
    model: string
  ): ResponsesStreamChunk {
    return {
      id: responseId,
      object: 'response.chunk',
      created: createdAt,
      model,
      output: [this.createToolOutput(toolUse)],
    };
  }

  private createUsageChunk(
    usage: BedrockUsage,
    responseId: string,
    createdAt: number,
    model: string
  ): ResponsesStreamChunk {
    return {
      id: responseId,
      object: 'response.chunk',
      created: createdAt,
      model,
      output: [],
      usage: this.normalizeUsage(usage),
    };
  }

  private createCompletionChunk(
    responseId: string,
    createdAt: number,
    model: string,
    usage: BedrockUsage | undefined,
    stopReason: string
  ): ResponsesStreamChunk {
    const normalizedUsage =
      usage !== undefined ? this.normalizeUsage(usage) : undefined;

    return {
      id: responseId,
      object: 'response.chunk',
      created: createdAt,
      model,
      output: [
        {
          type: 'reasoning',
          reasoning: {
            content: stopReason,
            status: 'completed',
          },
        },
      ],
      ...(normalizedUsage !== undefined && { usage: normalizedUsage }),
    };
  }

  private normalizeUsage(usage: BedrockUsage): ResponseUsage {
    return {
      prompt_tokens: usage.inputTokens,
      completion_tokens: usage.outputTokens,
      total_tokens: usage.totalTokens,
    };
  }

  private serializeToolBlocks(
    blocks: readonly BedrockContentBlock[] | undefined
  ): string {
    if (blocks === undefined || blocks.length === 0) {
      return '';
    }

    const parts: string[] = [];

    for (const block of blocks) {
      if (block.text !== undefined) {
        parts.push(block.text);
      } else if (block.toolUse !== undefined) {
        parts.push(JSON.stringify(block.toolUse));
      }
    }

    return parts.join('\n');
  }

  private async *parseEventStream(
    stream: BedrockStream,
    correlationId: string
  ): AsyncIterable<BedrockStreamChunk> {
    let buffer = '';

    for await (const chunk of stream as AsyncIterable<Buffer | string>) {
      buffer += typeof chunk === 'string' ? chunk : chunk.toString('utf8');

      let newlineIndex = buffer.indexOf('\n');
      while (newlineIndex !== -1) {
        const line = buffer.slice(0, newlineIndex).trim();
        buffer = buffer.slice(newlineIndex + 1);

        if (line.length > 0) {
          yield this.parseStreamLine(line, correlationId);
        }

        newlineIndex = buffer.indexOf('\n');
      }
    }

    const trailing = buffer.trim();
    if (trailing.length > 0) {
      yield this.parseStreamLine(trailing, correlationId);
    }
  }

  private parseStreamLine(
    line: string,
    correlationId: string
  ): BedrockStreamChunk {
    try {
      return JSON.parse(line) as BedrockStreamChunk;
    } catch (error) {
      logger.warn('Failed to parse Bedrock stream chunk', correlationId, {
        line,
        error: error instanceof Error ? error.message : 'Unknown error',
      });
      return {};
    }
  }

  private handleApiError(error: unknown, operation: string): Error {
    const correlationId = uuidv4();

    if (error instanceof ValidationError || error instanceof AzureOpenAIError) {
      return error;
    }

    if (error instanceof Error) {
      if (error.message.includes('timeout')) {
        return ErrorFactory.fromTimeout(
          this.config.timeout,
          correlationId,
          operation
        );
      }

      if (
        error.message.includes('network') ||
        error.message.includes('ECONNREFUSED') ||
        (error as Error & { code?: string }).code === 'ECONNRESET'
      ) {
        return ErrorFactory.fromNetworkError(error, correlationId, operation);
      }
    }

    if (this.isAxiosError(error)) {
      const status = error.response?.status ?? 500;
      const rawData = error.response?.data;
<<<<<<< HEAD
      let {message} = error;
=======
      let { message } = error;
>>>>>>> 004fcb5c

      if (
        rawData !== undefined &&
        typeof rawData === 'object' &&
        rawData !== null
      ) {
        try {
          message = JSON.stringify(rawData);
        } catch {
          message = '[Unserializable AWS Bedrock error payload]';
        }
      }

      return new AzureOpenAIError(
        message,
        status,
        correlationId,
        'bedrock_error',
        error.code ?? 'unknown',
        operation
      );
    }

    return new AzureOpenAIError(
      `Unknown error during ${operation}`,
      500,
      correlationId,
      'unknown_error',
      'unknown',
      operation
    );
  }

  private validateConfig(config: AWSBedrockConfig): void {
    const correlationId = uuidv4();

    if (typeof config.baseURL !== 'string' || config.baseURL.length === 0) {
      throw new ValidationError(
        'Invalid baseURL: must be a non-empty string',
        correlationId,
        'baseURL',
        config.baseURL,
        true,
        'AWSBedrockClient.validateConfig'
      );
    }

    if (!config.baseURL.startsWith('https://')) {
      throw new ValidationError(
        'Invalid baseURL: must use HTTPS protocol',
        correlationId,
        'baseURL',
        config.baseURL,
        true,
        'AWSBedrockClient.validateConfig'
      );
    }

    if (typeof config.apiKey !== 'string' || config.apiKey.length === 0) {
      throw new ValidationError(
        'Invalid apiKey: must be a non-empty string',
        correlationId,
        'apiKey',
        '[REDACTED]',
        true,
        'AWSBedrockClient.validateConfig'
      );
    }

    if (typeof config.region !== 'string' || config.region.length === 0) {
      throw new ValidationError(
        'Invalid region: must be a non-empty string',
        correlationId,
        'region',
        config.region,
        true,
        'AWSBedrockClient.validateConfig'
      );
    }

    if (typeof config.timeout !== 'number' || config.timeout <= 0) {
      throw new ValidationError(
        'Invalid timeout: must be a positive number',
        correlationId,
        'timeout',
        config.timeout,
        true,
        'AWSBedrockClient.validateConfig'
      );
    }

    if (typeof config.maxRetries !== 'number' || config.maxRetries < 0) {
      throw new ValidationError(
        'Invalid maxRetries: must be a non-negative number',
        correlationId,
        'maxRetries',
        config.maxRetries,
        true,
        'AWSBedrockClient.validateConfig'
      );
    }
  }

  private setupRetryInterceptor(): void {
    this.client.interceptors.response.use(
      (response) => response,
      async (error) => {
        const axiosError = error as AxiosError;
        const config = axiosError.config as
          | (InternalAxiosRequestConfig & { __retryCount?: number })
          | undefined;

        if (config === undefined) {
          return Promise.reject(this.handleApiError(error, 'awsBedrockRetry'));
        }

        const retryCount = config.__retryCount ?? 0;
        if (
          retryCount >= this.config.maxRetries ||
          !this.shouldRetry(axiosError)
        ) {
          return Promise.reject(this.handleApiError(error, 'awsBedrockRetry'));
        }

        config.__retryCount = retryCount + 1;
        const delay = Math.min(1000 * Math.pow(2, retryCount), 8000);

        logger.warn('Retrying AWS Bedrock request', uuidv4(), {
          attempt: config.__retryCount,
          status: axiosError.response?.status,
        });

        await new Promise<void>((resolve) => {
          setTimeout(resolve, delay);
        });

        return this.client.request(config);
      }
    );
  }

  private shouldRetry(error: AxiosError): boolean {
    const status = error.response?.status;
    if (status !== undefined && (status >= 500 || status === 429)) {
<<<<<<< HEAD
          return true;
=======
      return true;
>>>>>>> 004fcb5c
    }

    const code = error.code ?? '';
    return ['ECONNRESET', 'ETIMEDOUT', 'ENOTFOUND', 'EAI_AGAIN'].some(
      (retryable) => code.includes(retryable)
    );
  }

  private getBedrockModelId(model: string): string {
    return model;
  }

  private isAxiosError(error: unknown): error is AxiosError {
    return (
      typeof error === 'object' &&
      error !== null &&
      'isAxiosError' in error &&
      (error as { isAxiosError?: boolean }).isAxiosError === true
    );
  }

  /**
   * Returns sanitized configuration with API key redacted for logging.
   */
  public getConfig(): Omit<AWSBedrockConfig, 'apiKey'> & {
    apiKey: '[REDACTED]';
  } {
    return {
      baseURL: this.config.baseURL,
      apiKey: '[REDACTED]',
      region: this.config.region,
      timeout: this.config.timeout,
      maxRetries: this.config.maxRetries,
    };
  }
}<|MERGE_RESOLUTION|>--- conflicted
+++ resolved
@@ -243,11 +243,7 @@
 
       let responseId = correlationId;
       let createdAt = Math.floor(Date.now() / 1000);
-<<<<<<< HEAD
-      const {model} = params;
-=======
       const { model } = params;
->>>>>>> 004fcb5c
       let chunkCount = 0;
       const startTime = performance.now();
 
@@ -348,11 +344,7 @@
               output: outputs,
             };
             chunkCount++;
-<<<<<<< HEAD
-              yield assertValidResponsesStreamChunk(chunk);
-=======
             yield assertValidResponsesStreamChunk(chunk);
->>>>>>> 004fcb5c
           }
           continue;
         }
@@ -377,14 +369,6 @@
           try {
             await streamResource[Symbol.asyncDispose]();
           } catch (disposeError) {
-<<<<<<< HEAD
-            logger.warn('Failed to dispose aborted Bedrock stream resource', '', {
-              error:
-                disposeError instanceof Error
-                  ? disposeError.message
-                  : 'Unknown error',
-            });
-=======
             logger.warn(
               'Failed to dispose aborted Bedrock stream resource',
               '',
@@ -395,7 +379,6 @@
                     : 'Unknown error',
               }
             );
->>>>>>> 004fcb5c
           }
         }
       }
@@ -878,11 +861,7 @@
     if (this.isAxiosError(error)) {
       const status = error.response?.status ?? 500;
       const rawData = error.response?.data;
-<<<<<<< HEAD
-      let {message} = error;
-=======
       let { message } = error;
->>>>>>> 004fcb5c
 
       if (
         rawData !== undefined &&
@@ -1027,11 +1006,7 @@
   private shouldRetry(error: AxiosError): boolean {
     const status = error.response?.status;
     if (status !== undefined && (status >= 500 || status === 429)) {
-<<<<<<< HEAD
-          return true;
-=======
       return true;
->>>>>>> 004fcb5c
     }
 
     const code = error.code ?? '';
